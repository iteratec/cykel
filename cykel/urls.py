--- conflicted
+++ resolved
@@ -17,35 +17,6 @@
 from django.contrib import admin
 from django.urls import include, path
 from django.conf.urls import url
-<<<<<<< HEAD
-=======
-from django.conf.urls.static import static
-
-from rest_framework import routers, serializers, viewsets
-
-
-
-from allauth.socialaccount.providers.github.views import GitHubOAuth2Adapter
-from allauth.socialaccount.providers.stackexchange.views import StackExchangeOAuth2Adapter
-from allauth.socialaccount.providers.slack.views import SlackOAuth2Adapter
-from allauth.socialaccount.providers.oauth2.client import OAuth2Client
-from rest_auth.registration.views import SocialLoginView
-
-class GithubLogin(SocialLoginView):
-    adapter_class = GitHubOAuth2Adapter
-    callback_url = "http://localhost:8080/?authservice=github" #TODO aus dem env holen
-    client_class = OAuth2Client
-
-class StackexchangeLogin(SocialLoginView):
-    adapter_class = StackExchangeOAuth2Adapter
-    callback_url = "http://localhost:8080/?authservice=stackexchange" #TODO aus dem env holen
-    client_class = OAuth2Client
-
-class SlackLogin(SocialLoginView):
-    adapter_class = SlackOAuth2Adapter
-    callback_url = "http://localhost:8080/?authservice=slack" #TODO aus dem env holen
-    client_class = OAuth2Client
->>>>>>> f75be024
 
 
 urlpatterns = [
@@ -55,13 +26,4 @@
     path('gbfs/', include('gbfs.urls')),
     url(r'^auth/', include('allauth.urls')),
     url(r'^rest-auth/', include('rest_auth.urls')),
-<<<<<<< HEAD
-]
-=======
-    url(r'^rest-auth/', include('rest_auth.urls')),
-    url(r'^rest-auth/registration/', include('rest_auth.registration.urls')),
-    url(r'^rest-auth/github/$', GithubLogin.as_view(), name='github_login'),
-    url(r'^rest-auth/stackexchange/$', StackexchangeLogin.as_view(), name='stackexchange_login'),
-    url(r'^rest-auth/slack/$', SlackLogin.as_view(), name='slack_login'),
-] + static(settings.MEDIA_URL, document_root=settings.MEDIA_ROOT)
->>>>>>> f75be024
+] + static(settings.MEDIA_URL, document_root=settings.MEDIA_ROOT)